--- conflicted
+++ resolved
@@ -19,14 +19,11 @@
 
 import io.confluent.examples.streams.IntegrationTestUtils.NothingSerde
 import org.apache.kafka.common.serialization._
-<<<<<<< HEAD
+import org.apache.kafka.streams.scala.ImplicitConversions._
+import org.apache.kafka.streams.scala.Serdes._
 import org.apache.kafka.streams.scala.StreamsBuilder
 import org.apache.kafka.streams.scala.kstream.{KStream, KTable}
-import org.apache.kafka.streams.{KafkaStreams, KeyValue, StreamsConfig}
-=======
-import org.apache.kafka.streams._
-import org.apache.kafka.streams.kstream.{KStream, KTable, Produced}
->>>>>>> 78df92a8
+import org.apache.kafka.streams.{KeyValue, StreamsConfig, TopologyTestDriver}
 import org.apache.kafka.test.TestUtils
 import org.assertj.core.api.Assertions.assertThat
 import org.junit._
@@ -49,26 +46,11 @@
   */
 class WordCountScalaIntegrationTest extends AssertionsForJUnit {
 
-<<<<<<< HEAD
-  import org.apache.kafka.streams.scala.Serdes._
-  import org.apache.kafka.streams.scala.ImplicitConversions._
-
-  private val privateCluster: EmbeddedSingleNodeKafkaCluster = new EmbeddedSingleNodeKafkaCluster
-
-  @Rule def cluster: EmbeddedSingleNodeKafkaCluster = privateCluster
-
-=======
->>>>>>> 78df92a8
   private val inputTopic = "inputTopic"
   private val outputTopic = "output-topic"
 
   @Test
   def shouldCountWords() {
-<<<<<<< HEAD
-=======
-    // To convert between Scala's `Tuple2` and Streams' `KeyValue`.
-
->>>>>>> 78df92a8
     val inputTextLines: Seq[String] = Seq(
       "Hello Kafka Streams",
       "All streams lead to Kafka",
@@ -92,17 +74,7 @@
     val streamsConfiguration: Properties = {
       val p = new Properties()
       p.put(StreamsConfig.APPLICATION_ID_CONFIG, "wordcount-scala-integration-test")
-<<<<<<< HEAD
-      p.put(StreamsConfig.BOOTSTRAP_SERVERS_CONFIG, cluster.bootstrapServers())
-      // The commit interval for flushing records to state stores and downstream must be lower than
-      // this integration test's timeout (30 secs) to ensure we observe the expected processing results.
-      p.put(StreamsConfig.COMMIT_INTERVAL_MS_CONFIG, "10000")
-      p.put(ConsumerConfig.AUTO_OFFSET_RESET_CONFIG, "earliest")
-=======
       p.put(StreamsConfig.BOOTSTRAP_SERVERS_CONFIG, "dummy config")
-      p.put(StreamsConfig.DEFAULT_KEY_SERDE_CLASS_CONFIG, Serdes.String.getClass.getName)
-      p.put(StreamsConfig.DEFAULT_VALUE_SERDE_CLASS_CONFIG, Serdes.String.getClass.getName)
->>>>>>> 78df92a8
       // Use a temporary directory for storing state, which will be automatically removed after the test.
       p.put(StreamsConfig.STATE_DIR_CONFIG, TestUtils.tempDirectory.getAbsolutePath)
       p
@@ -112,50 +84,14 @@
 
     val textLines: KStream[Array[Byte], String] = builder.stream[Array[Byte], String](inputTopic)
 
-<<<<<<< HEAD
     val wordCounts: KTable[String, Long] = textLines
       .flatMapValues(value => value.toLowerCase.split("\\W+"))
-=======
-    val wordCounts: KTable[String, JLong] = textLines
-      .flatMapValues(value => value.toLowerCase.split("\\W+").toIterable.asJava)
-      // no need to specify explicit serdes because the resulting key and value types match our default serde settings
->>>>>>> 78df92a8
       .groupBy((_, word) => word)
       .count()
 
     wordCounts.toStream.to(outputTopic)
 
-<<<<<<< HEAD
-    val streams: KafkaStreams = new KafkaStreams(builder.build(), streamsConfiguration)
-    streams.start()
 
-    //
-    // Step 2: Publish some input text lines.
-    //
-    val producerConfig: Properties = {
-      val p = new Properties()
-      p.put(ProducerConfig.BOOTSTRAP_SERVERS_CONFIG, cluster.bootstrapServers())
-      p.put(ProducerConfig.ACKS_CONFIG, "all")
-      p.put(ProducerConfig.RETRIES_CONFIG, "0")
-      p.put(ProducerConfig.KEY_SERIALIZER_CLASS_CONFIG, classOf[ByteArraySerializer])
-      p.put(ProducerConfig.VALUE_SERIALIZER_CLASS_CONFIG, classOf[StringSerializer])
-      p
-    }
-    import collection.JavaConverters._
-    IntegrationTestUtils.produceValuesSynchronously(inputTopic, inputTextLines.asJava, producerConfig)
-
-    //
-    // Step 3: Verify the application's output data.
-    //
-    val consumerConfig = {
-      val p = new Properties()
-      p.put(ConsumerConfig.BOOTSTRAP_SERVERS_CONFIG, cluster.bootstrapServers())
-      p.put(ConsumerConfig.GROUP_ID_CONFIG, "wordcount-scala-integration-test-standard-consumer")
-      p.put(ConsumerConfig.AUTO_OFFSET_RESET_CONFIG, "earliest")
-      p.put(ConsumerConfig.KEY_DESERIALIZER_CLASS_CONFIG, classOf[StringDeserializer])
-      p.put(ConsumerConfig.VALUE_DESERIALIZER_CLASS_CONFIG, classOf[LongDeserializer])
-      p
-=======
     val topologyTestDriver = new TopologyTestDriver(builder.build(), streamsConfiguration)
 
     try {
@@ -178,7 +114,6 @@
       assertThat(actualWordCounts).isEqualTo(expectedWordCounts.asJava)
     } finally {
       topologyTestDriver.close()
->>>>>>> 78df92a8
     }
   }
 
