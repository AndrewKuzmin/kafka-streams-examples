/*
 * Copyright Confluent Inc.
 *
 * Licensed under the Apache License, Version 2.0 (the "License");
 * you may not use this file except in compliance with the License.
 * You may obtain a copy of the License at
 *
 *    http://www.apache.org/licenses/LICENSE-2.0
 *
 * Unless required by applicable law or agreed to in writing, software
 * distributed under the License is distributed on an "AS IS" BASIS,
 * WITHOUT WARRANTIES OR CONDITIONS OF ANY KIND, either express or implied.
 * See the License for the specific language governing permissions and
 * limitations under the License.
 */
package io.confluent.examples.streams;

import org.apache.kafka.clients.consumer.ConsumerConfig;
import org.apache.kafka.common.serialization.LongSerializer;
import org.apache.kafka.common.serialization.Serde;
import org.apache.kafka.common.serialization.Serdes;
import org.apache.kafka.common.serialization.StringDeserializer;
import org.apache.kafka.common.serialization.StringSerializer;
import org.apache.kafka.streams.KeyValue;
import org.apache.kafka.streams.StreamsBuilder;
import org.apache.kafka.streams.StreamsConfig;
import org.apache.kafka.streams.TopologyTestDriver;
import org.apache.kafka.streams.kstream.Consumed;
import org.apache.kafka.streams.kstream.KTable;
import org.apache.kafka.streams.kstream.Materialized;
import org.apache.kafka.streams.kstream.Produced;
import org.apache.kafka.streams.state.KeyValueIterator;
import org.apache.kafka.streams.state.ReadOnlyKeyValueStore;
import org.apache.kafka.test.TestUtils;
import org.junit.Test;

import java.util.Arrays;
import java.util.List;
import java.util.Properties;

import static org.assertj.core.api.Assertions.assertThat;

/**
 * End-to-end integration test that demonstrates how to perform a join between two KTables.
 * We also show how to assign a state store to the joined table, which is required to make it
 * accessible for interactive queries.
 *
 * Note: This example uses lambda expressions and thus works with Java 8+ only.
 */
public class TableToTableJoinIntegrationTest {

  private static final String userRegionTopic = "user-region-topic";
  private static final String userLastLoginTopic = "user-last-login-topic";
  private static final String outputTopic = "output-topic";

<<<<<<< HEAD
  @BeforeClass
  public static void startKafkaCluster() {
    CLUSTER.createTopic(userRegionTopic);
    CLUSTER.createTopic(userLastLoginTopic);
    CLUSTER.createTopic(outputTopic);
  }

=======
>>>>>>> b5a3eea8
  @Test
  public void shouldJoinTwoTables() {
    // Input: Region per user (multiple records allowed per user).
    final List<KeyValue<String, String>> userRegionRecords = Arrays.asList(
        new KeyValue<>("alice", "asia"),
        new KeyValue<>("bob", "europe"),
        new KeyValue<>("alice", "europe"),
        new KeyValue<>("charlie", "europe"),
        new KeyValue<>("bob", "asia")
    );

    // Input 2: Timestamp of last login per user (multiple records allowed per user)
    final List<KeyValue<String, Long>> userLastLoginRecords = Arrays.asList(
        new KeyValue<>("alice", 1485500000L),
        new KeyValue<>("bob", 1485520000L),
        new KeyValue<>("alice", 1485530000L),
        new KeyValue<>("bob", 1485560000L)
    );

    final List<KeyValue<String, String>> expectedResults = Arrays.asList(
        new KeyValue<>("alice", "europe/1485500000"),
        new KeyValue<>("bob", "asia/1485520000"),
        new KeyValue<>("alice", "europe/1485530000"),
        new KeyValue<>("bob", "asia/1485560000")
    );

    final List<KeyValue<String, String>> expectedResultsForJoinStateStore = Arrays.asList(
        new KeyValue<>("alice", "europe/1485530000"),
        new KeyValue<>("bob", "asia/1485560000")
    );

    //
    // Step 1: Configure and start the processor topology.
    //
    final Serde<String> stringSerde = Serdes.String();
    final Serde<Long> longSerde = Serdes.Long();

    final Properties streamsConfiguration = new Properties();
    streamsConfiguration.put(StreamsConfig.APPLICATION_ID_CONFIG, "table-table-join-lambda-integration-test");
    streamsConfiguration.put(StreamsConfig.BOOTSTRAP_SERVERS_CONFIG, "dummy config");
    streamsConfiguration.put(StreamsConfig.DEFAULT_KEY_SERDE_CLASS_CONFIG, Serdes.String().getClass().getName());
    streamsConfiguration.put(StreamsConfig.DEFAULT_VALUE_SERDE_CLASS_CONFIG, Serdes.String().getClass().getName());
    // For didactic reasons: disable record caching so we can observe every individual update record being sent downstream
    streamsConfiguration.put(StreamsConfig.CACHE_MAX_BYTES_BUFFERING_CONFIG, 0);
    // The commit interval for flushing records to state stores and downstream must be lower than
    // this integration test's timeout (30 secs) to ensure we observe the expected processing results.
    streamsConfiguration.put(StreamsConfig.COMMIT_INTERVAL_MS_CONFIG, 10 * 1000);
    streamsConfiguration.put(ConsumerConfig.AUTO_OFFSET_RESET_CONFIG, "earliest");
    // Use a temporary directory for storing state, which will be automatically removed after the test.
    streamsConfiguration.put(StreamsConfig.STATE_DIR_CONFIG, TestUtils.tempDirectory().getAbsolutePath());

    final StreamsBuilder builder = new StreamsBuilder();
    final KTable<String, String> userRegions = builder.table(userRegionTopic);
    final KTable<String, Long> userLastLogins = builder.table(userLastLoginTopic, Consumed.with(stringSerde, longSerde));

    final String storeName = "joined-store";
    userRegions.join(userLastLogins,
        (regionValue, lastLoginValue) -> regionValue + "/" + lastLoginValue,
        Materialized.as(storeName))
        .toStream()
        .to(outputTopic, Produced.with(Serdes.String(), Serdes.String()));

    final TopologyTestDriver topologyTestDriver = new TopologyTestDriver(builder.build(), streamsConfiguration);

    //
    // Step 2: Publish user regions.
    //
    IntegrationTestUtils.produceKeyValuesSynchronously(
      userRegionTopic,
      userRegionRecords,
      topologyTestDriver,
      new StringSerializer(),
      new StringSerializer()
    );

    //
    // Step 3: Publish user's last login timestamps.
    //
    IntegrationTestUtils.produceKeyValuesSynchronously(
      userLastLoginTopic,
      userLastLoginRecords,
      topologyTestDriver,
      new StringSerializer(),
      new LongSerializer()
    );

    //
    // Step 4: Verify the application's output data.
    //
<<<<<<< HEAD
    final Properties consumerConfig = new Properties();
    consumerConfig.put(ConsumerConfig.BOOTSTRAP_SERVERS_CONFIG, CLUSTER.bootstrapServers());
    consumerConfig.put(ConsumerConfig.GROUP_ID_CONFIG, "stream-stream-join-lambda-integration-test-standard-consumer");
    consumerConfig.put(ConsumerConfig.AUTO_OFFSET_RESET_CONFIG, "earliest");
    consumerConfig.put(ConsumerConfig.KEY_DESERIALIZER_CLASS_CONFIG, StringDeserializer.class);
    consumerConfig.put(ConsumerConfig.VALUE_DESERIALIZER_CLASS_CONFIG, StringDeserializer.class);
    final List<KeyValue<String, String>> actualResults = IntegrationTestUtils.waitUntilMinKeyValueRecordsReceived(
        consumerConfig,
        outputTopic,
        expectedResults.size()
=======
    final List<KeyValue<String, String>> actualResults = IntegrationTestUtils.drainStreamOutput(
      outputTopic,
      topologyTestDriver,
      new StringDeserializer(),
      new StringDeserializer()
>>>>>>> b5a3eea8
    );

    // Verify the (local) state store of the joined table.
    // For a comprehensive demonstration of interactive queries please refer to KafkaMusicExample.
    final ReadOnlyKeyValueStore<String, String> readOnlyKeyValueStore =
        topologyTestDriver.getKeyValueStore(storeName);
    final KeyValueIterator<String, String> keyValueIterator = readOnlyKeyValueStore.all();
    assertThat(keyValueIterator).containsExactlyElementsOf(expectedResultsForJoinStateStore);

    assertThat(actualResults).containsExactlyElementsOf(expectedResults);
  }

}<|MERGE_RESOLUTION|>--- conflicted
+++ resolved
@@ -53,16 +53,6 @@
   private static final String userLastLoginTopic = "user-last-login-topic";
   private static final String outputTopic = "output-topic";
 
-<<<<<<< HEAD
-  @BeforeClass
-  public static void startKafkaCluster() {
-    CLUSTER.createTopic(userRegionTopic);
-    CLUSTER.createTopic(userLastLoginTopic);
-    CLUSTER.createTopic(outputTopic);
-  }
-
-=======
->>>>>>> b5a3eea8
   @Test
   public void shouldJoinTwoTables() {
     // Input: Region per user (multiple records allowed per user).
@@ -152,24 +142,11 @@
     //
     // Step 4: Verify the application's output data.
     //
-<<<<<<< HEAD
-    final Properties consumerConfig = new Properties();
-    consumerConfig.put(ConsumerConfig.BOOTSTRAP_SERVERS_CONFIG, CLUSTER.bootstrapServers());
-    consumerConfig.put(ConsumerConfig.GROUP_ID_CONFIG, "stream-stream-join-lambda-integration-test-standard-consumer");
-    consumerConfig.put(ConsumerConfig.AUTO_OFFSET_RESET_CONFIG, "earliest");
-    consumerConfig.put(ConsumerConfig.KEY_DESERIALIZER_CLASS_CONFIG, StringDeserializer.class);
-    consumerConfig.put(ConsumerConfig.VALUE_DESERIALIZER_CLASS_CONFIG, StringDeserializer.class);
-    final List<KeyValue<String, String>> actualResults = IntegrationTestUtils.waitUntilMinKeyValueRecordsReceived(
-        consumerConfig,
-        outputTopic,
-        expectedResults.size()
-=======
     final List<KeyValue<String, String>> actualResults = IntegrationTestUtils.drainStreamOutput(
       outputTopic,
       topologyTestDriver,
       new StringDeserializer(),
       new StringDeserializer()
->>>>>>> b5a3eea8
     );
 
     // Verify the (local) state store of the joined table.
