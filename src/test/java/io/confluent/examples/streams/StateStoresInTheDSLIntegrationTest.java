/*
 * Copyright Confluent Inc.
 *
 * Licensed under the Apache License, Version 2.0 (the "License");
 * you may not use this file except in compliance with the License.
 * You may obtain a copy of the License at
 *
 *    http://www.apache.org/licenses/LICENSE-2.0
 *
 * Unless required by applicable law or agreed to in writing, software
 * distributed under the License is distributed on an "AS IS" BASIS,
 * WITHOUT WARRANTIES OR CONDITIONS OF ANY KIND, either express or implied.
 * See the License for the specific language governing permissions and
 * limitations under the License.
 */
package io.confluent.examples.streams;

import io.confluent.examples.streams.kafka.EmbeddedSingleNodeKafkaCluster;
import org.apache.kafka.clients.consumer.ConsumerConfig;
import org.apache.kafka.clients.producer.ProducerConfig;
import org.apache.kafka.common.serialization.ByteArraySerializer;
import org.apache.kafka.common.serialization.LongDeserializer;
import org.apache.kafka.common.serialization.Serdes;
import org.apache.kafka.common.serialization.StringDeserializer;
import org.apache.kafka.common.serialization.StringSerializer;
import org.apache.kafka.streams.KafkaStreams;
import org.apache.kafka.streams.KeyValue;
import org.apache.kafka.streams.StreamsBuilder;
import org.apache.kafka.streams.StreamsConfig;
import org.apache.kafka.streams.kstream.KStream;
import org.apache.kafka.streams.kstream.Produced;
import org.apache.kafka.streams.kstream.Transformer;
import org.apache.kafka.streams.kstream.TransformerSupplier;
import org.apache.kafka.streams.processor.ProcessorContext;
import org.apache.kafka.streams.state.KeyValueStore;
import org.apache.kafka.streams.state.StoreBuilder;
import org.apache.kafka.streams.state.Stores;
import org.apache.kafka.test.TestUtils;
import org.junit.BeforeClass;
import org.junit.ClassRule;
import org.junit.Test;

import java.util.Arrays;
import java.util.List;
import java.util.Optional;
import java.util.Properties;

import static org.assertj.core.api.Assertions.assertThat;

/**
 * End-to-end integration test that shows how to use state stores in the Kafka Streams DSL.
 *
 * Don't pay too much attention to the output data of the application (or to the output data of the
 * Transformer).  What we want to showcase here is the technical interaction between state stores
 * and the Kafka Streams DSL, at the example of {@link KStream#transform(TransformerSupplier,
 * String...)}.  What the application is actually computing is of secondary concern.
 *
 * Note: This example works with Java 8+ only.
 */
public class StateStoresInTheDSLIntegrationTest {

  @ClassRule
  public static final EmbeddedSingleNodeKafkaCluster CLUSTER = new EmbeddedSingleNodeKafkaCluster();

  private static String inputTopic = "inputTopic";
  private static String outputTopic = "outputTopic";

  @BeforeClass
  public static void startKafkaCluster() throws Exception {
    CLUSTER.createTopic(inputTopic);
    CLUSTER.createTopic(outputTopic);
  }

  /**
   * Returns a transformer that computes running, ever-incrementing word counts.
   */
  private static final class WordCountTransformerSupplier
      implements TransformerSupplier<byte[], String, KeyValue<String, Long>> {

    final private String stateStoreName;

    public WordCountTransformerSupplier(final String stateStoreName) {
      this.stateStoreName = stateStoreName;
    }

    @Override
    public Transformer<byte[], String, KeyValue<String, Long>> get() {
      return new Transformer<byte[], String, KeyValue<String, Long>>() {

        private KeyValueStore<String, Long> stateStore;

        @SuppressWarnings("unchecked")
        @Override
        public void init(final ProcessorContext context) {
          stateStore = (KeyValueStore<String, Long>) context.getStateStore(stateStoreName);
        }

        @Override
        public KeyValue<String, Long> transform(final byte[] key, final String value) {
          // For simplification (and unlike the traditional wordcount) we assume that the value is
          // a single word, i.e. we don't split the value by whitespace into potentially one or more
          // words.
          final Optional<Long> count = Optional.ofNullable(stateStore.get(value));
          final Long incrementedCount = count.orElse(0L) + 1;
          stateStore.put(value, incrementedCount);
          return KeyValue.pair(value, incrementedCount);
        }

        @Override
        public KeyValue<String, Long> punctuate(final long timestamp) {
          // Not needed
          return null;
        }

        @Override
        public void close() {
          // Note: The store should NOT be closed manually here via `stateStore.close()`!
          // The Kafka Streams API will automatically close stores when necessary.
        }
      };
    }

  }

  @Test
  public void shouldAllowStateStoreAccessFromDSL() throws Exception {
    final List<String> inputValues = Arrays.asList(
        "foo",
        "bar",
        "foo",
        "quux",
        "bar",
        "foo");

    final List<KeyValue<String, Long>> expectedRecords = Arrays.asList(
        new KeyValue<>("foo", 1L),
        new KeyValue<>("bar", 1L),
        new KeyValue<>("foo", 2L),
        new KeyValue<>("quux", 1L),
        new KeyValue<>("bar", 2L),
        new KeyValue<>("foo", 3L)
    );

    //
    // Step 1: Configure and start the processor topology.
    //
<<<<<<< HEAD
    StreamsBuilder builder = new StreamsBuilder();
=======
    final KStreamBuilder builder = new KStreamBuilder();
>>>>>>> bbb867d3

    final Properties streamsConfiguration = new Properties();
    streamsConfiguration.put(StreamsConfig.APPLICATION_ID_CONFIG, "state-store-dsl-lambda-integration-test");
    streamsConfiguration.put(StreamsConfig.BOOTSTRAP_SERVERS_CONFIG, CLUSTER.bootstrapServers());
    streamsConfiguration.put(StreamsConfig.DEFAULT_KEY_SERDE_CLASS_CONFIG, Serdes.ByteArray().getClass().getName());
    streamsConfiguration.put(StreamsConfig.DEFAULT_VALUE_SERDE_CLASS_CONFIG, Serdes.String().getClass().getName());
    streamsConfiguration.put(ConsumerConfig.AUTO_OFFSET_RESET_CONFIG, "earliest");
    // Use a temporary directory for storing state, which will be automatically removed after the test.
    streamsConfiguration.put(StreamsConfig.STATE_DIR_CONFIG, TestUtils.tempDirectory().getAbsolutePath());

    // Create a state store manually.
<<<<<<< HEAD
    StoreBuilder<KeyValueStore<String, Long>> wordCountsStore = Stores.keyValueStoreBuilder(
            Stores.persistentKeyValueStore("WordCountsStore"),
            Serdes.String(),
            Serdes.Long())
            .withCachingEnabled();
=======
    final StateStoreSupplier wordCountsStore = Stores.create("WordCountsStore")
        .withKeys(Serdes.String())
        .withValues(Serdes.Long())
        .persistent()
        .build();
>>>>>>> bbb867d3

    // Important (1 of 2): You must add the state store to the topology, otherwise your application
    // will fail at run-time (because the state store is referred to in `transform()` below.
    builder.addStateStore(wordCountsStore);

    // Read the input data.  (In this example we ignore whatever is stored in the record keys.)
    final KStream<byte[], String> words = builder.stream(inputTopic);

    // Important (2 of 2):  When we call `transform()` we must provide the name of the state store
    // that is going to be used by the `Transformer` returned by `WordCountTransformerSupplier` as
    // the second parameter of `transform()` (note: we are also passing the state store name to the
    // constructor of `WordCountTransformerSupplier`, which we do primarily for cleaner code).
    // Otherwise our application will fail at run-time when attempting to operate on the state store
    // (within the transformer) because `ProcessorContext#getStateStore("WordCountsStore")` will
    // return `null`.
    final KStream<String, Long> wordCounts =
        words.transform(new WordCountTransformerSupplier(wordCountsStore.name()), wordCountsStore.name());

    wordCounts.to(outputTopic, Produced.with(Serdes.String(), Serdes.Long()));

<<<<<<< HEAD
    KafkaStreams streams = new KafkaStreams(builder.build(), streamsConfiguration);
=======
    final KafkaStreams streams = new KafkaStreams(builder, streamsConfiguration);
>>>>>>> bbb867d3
    streams.start();

    //
    // Step 2: Produce some input data to the input topic.
    //
    final Properties producerConfig = new Properties();
    producerConfig.put(ProducerConfig.BOOTSTRAP_SERVERS_CONFIG, CLUSTER.bootstrapServers());
    producerConfig.put(ProducerConfig.ACKS_CONFIG, "all");
    producerConfig.put(ProducerConfig.RETRIES_CONFIG, 0);
    producerConfig.put(ProducerConfig.KEY_SERIALIZER_CLASS_CONFIG, ByteArraySerializer.class);
    producerConfig.put(ProducerConfig.VALUE_SERIALIZER_CLASS_CONFIG, StringSerializer.class);
    IntegrationTestUtils.produceValuesSynchronously(inputTopic, inputValues, producerConfig);

    //
    // Step 3: Verify the application's output data.
    //
    final Properties consumerConfig = new Properties();
    consumerConfig.put(ConsumerConfig.BOOTSTRAP_SERVERS_CONFIG, CLUSTER.bootstrapServers());
    consumerConfig.put(ConsumerConfig.GROUP_ID_CONFIG, "state-store-dsl-lambda-integration-test-standard-consumer");
    consumerConfig.put(ConsumerConfig.AUTO_OFFSET_RESET_CONFIG, "earliest");
    consumerConfig.put(ConsumerConfig.KEY_DESERIALIZER_CLASS_CONFIG, StringDeserializer.class);
    consumerConfig.put(ConsumerConfig.VALUE_DESERIALIZER_CLASS_CONFIG, LongDeserializer.class);
    final List<KeyValue<String, Long>> actualValues =
      IntegrationTestUtils.waitUntilMinKeyValueRecordsReceived(consumerConfig, outputTopic, expectedRecords.size());
    streams.close();
    assertThat(actualValues).isEqualTo(expectedRecords);
  }

}<|MERGE_RESOLUTION|>--- conflicted
+++ resolved
@@ -144,11 +144,7 @@
     //
     // Step 1: Configure and start the processor topology.
     //
-<<<<<<< HEAD
-    StreamsBuilder builder = new StreamsBuilder();
-=======
-    final KStreamBuilder builder = new KStreamBuilder();
->>>>>>> bbb867d3
+    final StreamsBuilder builder = new StreamsBuilder();
 
     final Properties streamsConfiguration = new Properties();
     streamsConfiguration.put(StreamsConfig.APPLICATION_ID_CONFIG, "state-store-dsl-lambda-integration-test");
@@ -160,19 +156,11 @@
     streamsConfiguration.put(StreamsConfig.STATE_DIR_CONFIG, TestUtils.tempDirectory().getAbsolutePath());
 
     // Create a state store manually.
-<<<<<<< HEAD
-    StoreBuilder<KeyValueStore<String, Long>> wordCountsStore = Stores.keyValueStoreBuilder(
+    final StoreBuilder<KeyValueStore<String, Long>> wordCountsStore = Stores.keyValueStoreBuilder(
             Stores.persistentKeyValueStore("WordCountsStore"),
             Serdes.String(),
             Serdes.Long())
             .withCachingEnabled();
-=======
-    final StateStoreSupplier wordCountsStore = Stores.create("WordCountsStore")
-        .withKeys(Serdes.String())
-        .withValues(Serdes.Long())
-        .persistent()
-        .build();
->>>>>>> bbb867d3
 
     // Important (1 of 2): You must add the state store to the topology, otherwise your application
     // will fail at run-time (because the state store is referred to in `transform()` below.
@@ -193,11 +181,7 @@
 
     wordCounts.to(outputTopic, Produced.with(Serdes.String(), Serdes.Long()));
 
-<<<<<<< HEAD
-    KafkaStreams streams = new KafkaStreams(builder.build(), streamsConfiguration);
-=======
-    final KafkaStreams streams = new KafkaStreams(builder, streamsConfiguration);
->>>>>>> bbb867d3
+    final KafkaStreams streams = new KafkaStreams(builder.build(), streamsConfiguration);
     streams.start();
 
     //
@@ -220,8 +204,8 @@
     consumerConfig.put(ConsumerConfig.AUTO_OFFSET_RESET_CONFIG, "earliest");
     consumerConfig.put(ConsumerConfig.KEY_DESERIALIZER_CLASS_CONFIG, StringDeserializer.class);
     consumerConfig.put(ConsumerConfig.VALUE_DESERIALIZER_CLASS_CONFIG, LongDeserializer.class);
-    final List<KeyValue<String, Long>> actualValues =
-      IntegrationTestUtils.waitUntilMinKeyValueRecordsReceived(consumerConfig, outputTopic, expectedRecords.size());
+    final List<KeyValue<String, Long>> actualValues = IntegrationTestUtils.waitUntilMinKeyValueRecordsReceived(consumerConfig,
+        outputTopic, expectedRecords.size());
     streams.close();
     assertThat(actualValues).isEqualTo(expectedRecords);
   }
