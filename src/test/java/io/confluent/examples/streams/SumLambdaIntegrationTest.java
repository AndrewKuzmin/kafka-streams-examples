/*
 * Copyright Confluent Inc.
 *
 * Licensed under the Apache License, Version 2.0 (the "License");
 * you may not use this file except in compliance with the License.
 * You may obtain a copy of the License at
 *
 *    http://www.apache.org/licenses/LICENSE-2.0
 *
 * Unless required by applicable law or agreed to in writing, software
 * distributed under the License is distributed on an "AS IS" BASIS,
 * WITHOUT WARRANTIES OR CONDITIONS OF ANY KIND, either express or implied.
 * See the License for the specific language governing permissions and
 * limitations under the License.
 */
package io.confluent.examples.streams;

import org.apache.kafka.common.serialization.IntegerDeserializer;
import org.apache.kafka.common.serialization.IntegerSerializer;
import org.apache.kafka.common.serialization.Serdes;
import org.apache.kafka.streams.KeyValue;
import org.apache.kafka.streams.StreamsConfig;
import org.apache.kafka.streams.TopologyTestDriver;
import org.apache.kafka.test.TestUtils;
import org.junit.Test;

import java.util.Arrays;
import java.util.List;
import java.util.Properties;
import java.util.stream.Collectors;

import static org.assertj.core.api.Assertions.assertThat;

/**
 * End-to-end integration test that shows how to compute the sum of numbers, based on {@link
 * SumLambdaExample}.
 *
 * Note: This example uses lambda expressions and thus works with Java 8+ only.
 */
public class SumLambdaIntegrationTest {

  @Test
  public void shouldSumEvenNumbers() {
    final List<Integer> inputValues = Arrays.asList(1, 2, 3, 4, 5, 6, 7, 8, 9, 10);
    final List<KeyValue<Integer, Integer>> expectedValues = Arrays.asList(
      new KeyValue<>(1, 1),
      new KeyValue<>(1, 4),
      new KeyValue<>(1, 9),
      new KeyValue<>(1, 16),
      new KeyValue<>(1, 25)
    );

    //
    // Step 1: Configure and start the processor topology.
    //
    final Properties streamsConfiguration = new Properties();
    streamsConfiguration.put(StreamsConfig.APPLICATION_ID_CONFIG, "sum-lambda-integration-test");
    streamsConfiguration.put(StreamsConfig.BOOTSTRAP_SERVERS_CONFIG, "dummy config");
    streamsConfiguration.put(StreamsConfig.DEFAULT_KEY_SERDE_CLASS_CONFIG, Serdes.Integer().getClass().getName());
    streamsConfiguration.put(StreamsConfig.DEFAULT_VALUE_SERDE_CLASS_CONFIG, Serdes.Integer().getClass().getName());
    // Use a temporary directory for storing state, which will be automatically removed after the test.
    streamsConfiguration.put(StreamsConfig.STATE_DIR_CONFIG, TestUtils.tempDirectory().getAbsolutePath());

    final TopologyTestDriver topologyTestDriver =
      new TopologyTestDriver(SumLambdaExample.getTopology(), streamsConfiguration);

<<<<<<< HEAD
    //
    // Step 2: Produce some input data to the input topic.
    //
    IntegrationTestUtils.produceKeyValuesSynchronously(
      SumLambdaExample.NUMBERS_TOPIC,
      inputValues.stream().map(i -> new KeyValue<Void, Integer>(null, i)).collect(Collectors.toList()),
      topologyTestDriver,
      new IntegrationTestUtils.NothingSerde<>(),
      new IntegerSerializer()
    );

    //
    // Step 3: Verify the application's output data.
    //
    final List<KeyValue<Integer, Integer>> actualValues = IntegrationTestUtils.drainStreamOutput(
      SumLambdaExample.SUM_OF_ODD_NUMBERS_TOPIC,
      topologyTestDriver,
      new IntegerDeserializer(),
      new IntegerDeserializer()
    );
    assertThat(actualValues).isEqualTo(expectedValues);
=======
    try {
      //
      // Step 2: Produce some input data to the input topic.
      //
      IntegrationTestUtils.produceKeyValuesSynchronously(
        SumLambdaExample.NUMBERS_TOPIC,
        inputValues.stream().map(i -> new KeyValue<Void, Integer>(null, i)).collect(Collectors.toList()),
        topologyTestDriver,
        new IntegrationTestUtils.NothingSerde<>(),
        new IntegerSerializer()
      );

      //
      // Step 3: Verify the application's output data.
      //
      final List<KeyValue<Integer, Integer>> actualValues = IntegrationTestUtils.drainStreamOutput(
        SumLambdaExample.SUM_OF_ODD_NUMBERS_TOPIC,
        topologyTestDriver,
        new IntegerDeserializer(),
        new IntegerDeserializer()
      );
      assertThat(actualValues).isEqualTo(expectedValues);
    } finally {
      topologyTestDriver.close();
    }
>>>>>>> c41a9f24
  }

}<|MERGE_RESOLUTION|>--- conflicted
+++ resolved
@@ -61,33 +61,8 @@
     // Use a temporary directory for storing state, which will be automatically removed after the test.
     streamsConfiguration.put(StreamsConfig.STATE_DIR_CONFIG, TestUtils.tempDirectory().getAbsolutePath());
 
-    final TopologyTestDriver topologyTestDriver =
-      new TopologyTestDriver(SumLambdaExample.getTopology(), streamsConfiguration);
 
-<<<<<<< HEAD
-    //
-    // Step 2: Produce some input data to the input topic.
-    //
-    IntegrationTestUtils.produceKeyValuesSynchronously(
-      SumLambdaExample.NUMBERS_TOPIC,
-      inputValues.stream().map(i -> new KeyValue<Void, Integer>(null, i)).collect(Collectors.toList()),
-      topologyTestDriver,
-      new IntegrationTestUtils.NothingSerde<>(),
-      new IntegerSerializer()
-    );
-
-    //
-    // Step 3: Verify the application's output data.
-    //
-    final List<KeyValue<Integer, Integer>> actualValues = IntegrationTestUtils.drainStreamOutput(
-      SumLambdaExample.SUM_OF_ODD_NUMBERS_TOPIC,
-      topologyTestDriver,
-      new IntegerDeserializer(),
-      new IntegerDeserializer()
-    );
-    assertThat(actualValues).isEqualTo(expectedValues);
-=======
-    try {
+    try (final TopologyTestDriver topologyTestDriver = new TopologyTestDriver(SumLambdaExample.getTopology(), streamsConfiguration)) {
       //
       // Step 2: Produce some input data to the input topic.
       //
@@ -109,10 +84,7 @@
         new IntegerDeserializer()
       );
       assertThat(actualValues).isEqualTo(expectedValues);
-    } finally {
-      topologyTestDriver.close();
     }
->>>>>>> c41a9f24
   }
 
 }