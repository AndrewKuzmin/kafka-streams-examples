--- conflicted
+++ resolved
@@ -7,10 +7,7 @@
 import io.confluent.examples.streams.microservices.domain.Schemas;
 import io.confluent.examples.streams.microservices.domain.Schemas.Topic;
 import io.confluent.examples.streams.microservices.domain.Schemas.Topics;
-<<<<<<< HEAD
 import io.confluent.kafka.schemaregistry.rest.SchemaRegistryConfig;
-=======
->>>>>>> d07720ed
 import kafka.server.KafkaConfig;
 import org.apache.kafka.clients.consumer.ConsumerConfig;
 import org.apache.kafka.clients.consumer.ConsumerRecord;
@@ -30,10 +27,7 @@
 import java.text.SimpleDateFormat;
 import java.util.ArrayList;
 import java.util.Collection;
-<<<<<<< HEAD
 import java.util.Collections;
-=======
->>>>>>> d07720ed
 import java.util.List;
 import java.util.Properties;
 import java.util.concurrent.ExecutionException;
@@ -193,20 +187,13 @@
   }
 
   public static <K, V> void send(Topic<K, V> topic, Collection<KeyValue<K, V>> stuff) {
-<<<<<<< HEAD
     try (KafkaProducer<K, V> producer = new KafkaProducer<>(
         producerConfig(CLUSTER),
         topic.keySerde().serializer(),
         topic.valueSerde().serializer()))
     {
-      for (KeyValue<K, V> record : stuff) {
-        producer.send(new ProducerRecord<>(topic.name(), record.key, record.value)).get();
-=======
-    try (KafkaProducer<K, V> producer = new KafkaProducer<>(producerConfig(CLUSTER),
-      topic.keySerde().serializer(), topic.valueSerde().serializer())) {
       for (KeyValue<K, V> order : stuff) {
         producer.send(new ProducerRecord<>(topic.name(), order.key, order.value)).get();
->>>>>>> d07720ed
       }
     } catch (InterruptedException | ExecutionException e) {
       e.printStackTrace();
@@ -227,17 +214,11 @@
 
   public static void sendInventory(List<KeyValue<Product, Integer>> inventory,
       Schemas.Topic<Product, Integer> topic) {
-<<<<<<< HEAD
     try (KafkaProducer<Product, Integer> stockProducer = new KafkaProducer<>(
         producerConfig(CLUSTER),
         topic.keySerde().serializer(),
         Schemas.Topics.WAREHOUSE_INVENTORY.valueSerde().serializer()))
     {
-=======
-    try (KafkaProducer<Product, Integer> stockProducer = new KafkaProducer<>(producerConfig(CLUSTER),
-        topic.keySerde().serializer(),
-        Schemas.Topics.WAREHOUSE_INVENTORY.valueSerde().serializer())) {
->>>>>>> d07720ed
       for (KeyValue<Product, Integer> kv : inventory) {
         stockProducer.send(new ProducerRecord<>(Topics.WAREHOUSE_INVENTORY.name(), kv.key, kv.value))
             .get();
