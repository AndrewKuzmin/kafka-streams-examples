--- conflicted
+++ resolved
@@ -66,13 +66,8 @@
 
 
   @Test
-<<<<<<< HEAD
-  public void shouldProcessManyValidOrdersEndToEnd() {
-    Client client = ClientBuilder.newClient();
-=======
   public void shouldProcessManyValidOrdersEndToEnd() throws Exception {
     client = getClient();
->>>>>>> 0482ef36
 
     //Add inventory required by the inventory service
     List<KeyValue<Product, Integer>> inventory = asList(
@@ -106,13 +101,8 @@
   }
 
   @Test
-<<<<<<< HEAD
-  public void shouldProcessManyInvalidOrdersEndToEnd() {
-    final Client client = ClientBuilder.newClient();
-=======
   public void shouldProcessManyInvalidOrdersEndToEnd() throws Exception {
     client = getClient();
->>>>>>> 0482ef36
 
     //Add inventory required by the inventory service
     List<KeyValue<Product, Integer>> inventory = asList(
