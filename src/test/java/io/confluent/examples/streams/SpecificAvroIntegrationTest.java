/*
 * Copyright Confluent Inc.
 *
 * Licensed under the Apache License, Version 2.0 (the "License");
 * you may not use this file except in compliance with the License.
 * You may obtain a copy of the License at
 *
 *    http://www.apache.org/licenses/LICENSE-2.0
 *
 * Unless required by applicable law or agreed to in writing, software
 * distributed under the License is distributed on an "AS IS" BASIS,
 * WITHOUT WARRANTIES OR CONDITIONS OF ANY KIND, either express or implied.
 * See the License for the specific language governing permissions and
 * limitations under the License.
 */
package io.confluent.examples.streams;

import io.confluent.examples.streams.avro.WikiFeed;
import io.confluent.examples.streams.kafka.EmbeddedSingleNodeKafkaCluster;
import io.confluent.kafka.serializers.AbstractKafkaAvroSerDeConfig;
import io.confluent.kafka.serializers.KafkaAvroDeserializer;
import io.confluent.kafka.serializers.KafkaAvroDeserializerConfig;
import io.confluent.kafka.serializers.KafkaAvroSerializer;
import io.confluent.kafka.streams.serdes.avro.SpecificAvroSerde;
import org.apache.kafka.clients.consumer.ConsumerConfig;
import org.apache.kafka.clients.producer.ProducerConfig;
import org.apache.kafka.common.serialization.ByteArrayDeserializer;
import org.apache.kafka.common.serialization.ByteArraySerializer;
import org.apache.kafka.common.serialization.Serde;
import org.apache.kafka.common.serialization.Serdes;
import org.apache.kafka.streams.KafkaStreams;
import org.apache.kafka.streams.StreamsBuilder;
import org.apache.kafka.streams.StreamsConfig;
import org.apache.kafka.streams.kstream.KStream;
import org.apache.kafka.streams.kstream.Produced;
import org.junit.BeforeClass;
import org.junit.ClassRule;
import org.junit.Test;

import java.util.Collections;
import java.util.List;
import java.util.Properties;

import static org.junit.Assert.assertEquals;

/**
 * End-to-end integration test that demonstrates how to work on Specific Avro data.
 *
 * See {@link GenericAvroIntegrationTest} for the equivalent Generic Avro integration test.
 */
public class SpecificAvroIntegrationTest {

  @ClassRule
  public static final EmbeddedSingleNodeKafkaCluster CLUSTER = new EmbeddedSingleNodeKafkaCluster();

  private static String inputTopic = "inputTopic";
  private static String outputTopic = "outputTopic";

  @BeforeClass
  public static void startKafkaCluster() throws Exception {
    CLUSTER.createTopic(inputTopic);
    CLUSTER.createTopic(outputTopic);
  }

  @Test
  public void shouldRoundTripSpecificAvroDataThroughKafka() throws Exception {
<<<<<<< HEAD
    List<WikiFeed> inputValues = Collections.singletonList(
=======
    final List<WikiFeed> inputValues = Arrays.asList(
>>>>>>> bbb867d3
        WikiFeed.newBuilder().setUser("alice").setIsNew(true).setContent("lorem ipsum").build()
    );

    //
    // Step 1: Configure and start the processor topology.
    //
<<<<<<< HEAD
    StreamsBuilder builder = new StreamsBuilder();
=======
    final KStreamBuilder builder = new KStreamBuilder();
>>>>>>> bbb867d3

    final Properties streamsConfiguration = new Properties();
    streamsConfiguration.put(StreamsConfig.APPLICATION_ID_CONFIG, "specific-avro-integration-test");
    streamsConfiguration.put(StreamsConfig.BOOTSTRAP_SERVERS_CONFIG, CLUSTER.bootstrapServers());
    streamsConfiguration.put(StreamsConfig.DEFAULT_KEY_SERDE_CLASS_CONFIG, Serdes.ByteArray().getClass().getName());
    streamsConfiguration.put(StreamsConfig.DEFAULT_VALUE_SERDE_CLASS_CONFIG, SpecificAvroSerde.class);
    streamsConfiguration.put(AbstractKafkaAvroSerDeConfig.SCHEMA_REGISTRY_URL_CONFIG, CLUSTER.schemaRegistryUrl());
    streamsConfiguration.put(ConsumerConfig.AUTO_OFFSET_RESET_CONFIG, "earliest");

    // Write the input data as-is to the output topic.
    //
    // Normally, because a) we have already configured the correct default serdes for keys and
    // values and b) the types for keys and values are the same for both the input topic and the
    // output topic, we would only need to define:
    //
    //   builder.stream(inputTopic).to(outputTopic);
    //
    // However, in the code below we intentionally override the default serdes in `to()` to
    // demonstrate how you can construct and configure a specific Avro serde manually.
    final Serde<String> stringSerde = Serdes.String();
    final Serde<WikiFeed> specificAvroSerde = new SpecificAvroSerde<>();
    // Note how we must manually call `configure()` on this serde to configure the schema registry
    // url.  This is different from the case of setting default serdes (see `streamsConfiguration`
    // above), which will be auto-configured based on the `StreamsConfiguration` instance.
    final boolean isKeySerde = false;
    specificAvroSerde.configure(
        Collections.singletonMap(AbstractKafkaAvroSerDeConfig.SCHEMA_REGISTRY_URL_CONFIG, CLUSTER.schemaRegistryUrl()),
        isKeySerde);
<<<<<<< HEAD
    KStream<String, WikiFeed> stream = builder.stream(inputTopic);
    stream.to(outputTopic, Produced.with(stringSerde, specificAvroSerde));

    KafkaStreams streams = new KafkaStreams(builder.build(), streamsConfiguration);
=======
    final KStream<String, WikiFeed> stream = builder.stream(inputTopic);
    stream.to(stringSerde, specificAvroSerde, outputTopic);

    final KafkaStreams streams = new KafkaStreams(builder, streamsConfiguration);
>>>>>>> bbb867d3
    streams.start();

    //
    // Step 2: Produce some input data to the input topic.
    //
    final Properties producerConfig = new Properties();
    producerConfig.put(ProducerConfig.BOOTSTRAP_SERVERS_CONFIG, CLUSTER.bootstrapServers());
    producerConfig.put(ProducerConfig.ACKS_CONFIG, "all");
    producerConfig.put(ProducerConfig.RETRIES_CONFIG, 0);
    producerConfig.put(ProducerConfig.KEY_SERIALIZER_CLASS_CONFIG, ByteArraySerializer.class);
    producerConfig.put(ProducerConfig.VALUE_SERIALIZER_CLASS_CONFIG, KafkaAvroSerializer.class);
    producerConfig.put(AbstractKafkaAvroSerDeConfig.SCHEMA_REGISTRY_URL_CONFIG, CLUSTER.schemaRegistryUrl());
    IntegrationTestUtils.produceValuesSynchronously(inputTopic, inputValues, producerConfig);

    //
    // Step 3: Verify the application's output data.
    //
    final Properties consumerConfig = new Properties();
    consumerConfig.put(ConsumerConfig.BOOTSTRAP_SERVERS_CONFIG, CLUSTER.bootstrapServers());
    consumerConfig.put(ConsumerConfig.GROUP_ID_CONFIG, "specific-avro-integration-test-standard-consumer");
    consumerConfig.put(ConsumerConfig.AUTO_OFFSET_RESET_CONFIG, "earliest");
    consumerConfig.put(ConsumerConfig.KEY_DESERIALIZER_CLASS_CONFIG, ByteArrayDeserializer.class);
    consumerConfig.put(ConsumerConfig.VALUE_DESERIALIZER_CLASS_CONFIG, KafkaAvroDeserializer.class);
    consumerConfig.put(AbstractKafkaAvroSerDeConfig.SCHEMA_REGISTRY_URL_CONFIG, CLUSTER.schemaRegistryUrl());
    consumerConfig.put(KafkaAvroDeserializerConfig.SPECIFIC_AVRO_READER_CONFIG, true);
    final List<WikiFeed> actualValues =
      IntegrationTestUtils.waitUntilMinValuesRecordsReceived(consumerConfig, outputTopic, inputValues.size());
    streams.close();
    assertEquals(inputValues, actualValues);
  }

}<|MERGE_RESOLUTION|>--- conflicted
+++ resolved
@@ -64,22 +64,14 @@
 
   @Test
   public void shouldRoundTripSpecificAvroDataThroughKafka() throws Exception {
-<<<<<<< HEAD
-    List<WikiFeed> inputValues = Collections.singletonList(
-=======
-    final List<WikiFeed> inputValues = Arrays.asList(
->>>>>>> bbb867d3
+    final List<WikiFeed> inputValues = Collections.singletonList(
         WikiFeed.newBuilder().setUser("alice").setIsNew(true).setContent("lorem ipsum").build()
     );
 
     //
     // Step 1: Configure and start the processor topology.
     //
-<<<<<<< HEAD
-    StreamsBuilder builder = new StreamsBuilder();
-=======
-    final KStreamBuilder builder = new KStreamBuilder();
->>>>>>> bbb867d3
+    final StreamsBuilder builder = new StreamsBuilder();
 
     final Properties streamsConfiguration = new Properties();
     streamsConfiguration.put(StreamsConfig.APPLICATION_ID_CONFIG, "specific-avro-integration-test");
@@ -108,17 +100,10 @@
     specificAvroSerde.configure(
         Collections.singletonMap(AbstractKafkaAvroSerDeConfig.SCHEMA_REGISTRY_URL_CONFIG, CLUSTER.schemaRegistryUrl()),
         isKeySerde);
-<<<<<<< HEAD
-    KStream<String, WikiFeed> stream = builder.stream(inputTopic);
+    final KStream<String, WikiFeed> stream = builder.stream(inputTopic);
     stream.to(outputTopic, Produced.with(stringSerde, specificAvroSerde));
 
-    KafkaStreams streams = new KafkaStreams(builder.build(), streamsConfiguration);
-=======
-    final KStream<String, WikiFeed> stream = builder.stream(inputTopic);
-    stream.to(stringSerde, specificAvroSerde, outputTopic);
-
-    final KafkaStreams streams = new KafkaStreams(builder, streamsConfiguration);
->>>>>>> bbb867d3
+    final KafkaStreams streams = new KafkaStreams(builder.build(), streamsConfiguration);
     streams.start();
 
     //
@@ -144,8 +129,8 @@
     consumerConfig.put(ConsumerConfig.VALUE_DESERIALIZER_CLASS_CONFIG, KafkaAvroDeserializer.class);
     consumerConfig.put(AbstractKafkaAvroSerDeConfig.SCHEMA_REGISTRY_URL_CONFIG, CLUSTER.schemaRegistryUrl());
     consumerConfig.put(KafkaAvroDeserializerConfig.SPECIFIC_AVRO_READER_CONFIG, true);
-    final List<WikiFeed> actualValues =
-      IntegrationTestUtils.waitUntilMinValuesRecordsReceived(consumerConfig, outputTopic, inputValues.size());
+    final List<WikiFeed> actualValues = IntegrationTestUtils.waitUntilMinValuesRecordsReceived(consumerConfig,
+        outputTopic, inputValues.size());
     streams.close();
     assertEquals(inputValues, actualValues);
   }
