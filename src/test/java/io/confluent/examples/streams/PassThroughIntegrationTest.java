--- conflicted
+++ resolved
@@ -63,11 +63,7 @@
     //
     // Step 1: Configure and start the processor topology.
     //
-<<<<<<< HEAD
-    StreamsBuilder builder = new StreamsBuilder();
-=======
-    final KStreamBuilder builder = new KStreamBuilder();
->>>>>>> bbb867d3
+    final StreamsBuilder builder = new StreamsBuilder();
 
     final Properties streamsConfiguration = new Properties();
     streamsConfiguration.put(StreamsConfig.APPLICATION_ID_CONFIG, "pass-through-integration-test");
@@ -79,11 +75,7 @@
     // Write the input data as-is to the output topic.
     builder.stream(inputTopic).to(outputTopic);
 
-<<<<<<< HEAD
-    KafkaStreams streams = new KafkaStreams(builder.build(), streamsConfiguration);
-=======
-    final KafkaStreams streams = new KafkaStreams(builder, streamsConfiguration);
->>>>>>> bbb867d3
+    final KafkaStreams streams = new KafkaStreams(builder.build(), streamsConfiguration);
     streams.start();
 
     //
@@ -106,8 +98,8 @@
     consumerConfig.put(ConsumerConfig.AUTO_OFFSET_RESET_CONFIG, "earliest");
     consumerConfig.put(ConsumerConfig.KEY_DESERIALIZER_CLASS_CONFIG, StringDeserializer.class);
     consumerConfig.put(ConsumerConfig.VALUE_DESERIALIZER_CLASS_CONFIG, StringDeserializer.class);
-    final List<String> actualValues =
-      IntegrationTestUtils.waitUntilMinValuesRecordsReceived(consumerConfig, outputTopic, inputValues.size());
+    final List<String> actualValues = IntegrationTestUtils.waitUntilMinValuesRecordsReceived(consumerConfig,
+        outputTopic, inputValues.size());
     streams.close();
     assertThat(actualValues).isEqualTo(inputValues);
   }
