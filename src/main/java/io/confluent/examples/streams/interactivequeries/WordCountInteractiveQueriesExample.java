--- conflicted
+++ resolved
@@ -213,15 +213,9 @@
 
   static KafkaStreams createStreams(final Properties streamsConfiguration) {
     final Serde<String> stringSerde = Serdes.String();
-<<<<<<< HEAD
-    StreamsBuilder builder = new StreamsBuilder();
-    KStream<String, String>
+    final StreamsBuilder builder = new StreamsBuilder();
+    final KStream<String, String>
         textLines = builder.stream(TEXT_LINES_TOPIC, Consumed.with(Serdes.String(), Serdes.String()));
-=======
-    final KStreamBuilder builder = new KStreamBuilder();
-    final KStream<String, String>
-        textLines = builder.stream(stringSerde, stringSerde, TEXT_LINES_TOPIC);
->>>>>>> bbb867d3
 
     final KGroupedStream<String, String> groupedByWord = textLines
         .flatMapValues(value -> Arrays.asList(value.toLowerCase().split("\\W+")))
