--- conflicted
+++ resolved
@@ -80,12 +80,8 @@
     }
 
     return new HostStoreInfo(metadata.activeHost().host(),
-<<<<<<< HEAD
                              metadata.activeHost().port(),
-                             mkSet(store));
-=======
-        metadata.activeHost().port(), Collections.singleton(store));
->>>>>>> 4763ec31
+                             Collections.singleton(store));
   }
 
   private List<HostStoreInfo> mapInstancesToHostStoreInfo(
