# Kafka Streams Microservice Examples

## Overview

This small microservices ecosystem showcases an order management workflow, such as one might find in retail and online shopping.
It is built using Kafka Streams, whereby business events that describe the order management workflow propagate through this ecosystem.
The blog post [Building a Microservices Ecosystem with Kafka Streams and KSQL](https://www.confluent.io/blog/building-a-microservices-ecosystem-with-kafka-streams-and-ksql/) outlines the approach used.

In this example, the system centers on an Orders Service which exposes a REST interface to POST and GET Orders.
Posting an Order creates an event in Kafka that is recorded in the topic `orders`.
This is picked up by different validation engines (Fraud Service, Inventory Service and Order Details Service), which validate the order in parallel, emitting a PASS or FAIL based on whether each validation succeeds.

The result of each validation is pushed through a separate topic, Order Validations, so that we retain the _single writer_ status of the Orders Service —> Orders Topic.
The results of the various validation checks are aggregated in the Validation Aggregator Service, which then moves the order to a Validated or Failed state, based on the combined result.

To allow users to GET any order, the Orders Service creates a queryable materialized view (embedded inside the Orders Service), using a state store in each instance of the service, so that any Order can be requested historically. Note also that the Orders Service can be scaled out over a number of nodes, in which case GET requests must be routed to the correct node to get a certain key. This is handled automatically using the interactive queries functionality in Kafka Streams.

The Orders Service also includes a blocking HTTP GET so that clients can read their own writes. In this way, we bridge the synchronous, blocking paradigm of a RESTful interface with the asynchronous, non-blocking processing performed server-side.

There is a simple service that sends emails and does dynamic routing.

![alt text](https://www.confluent.io/wp-content/uploads/Screenshot-2017-11-09-12.34.26.png "System Diagram")

<<<<<<< HEAD

## Getting Started

As a great introduction for developers who are just getting started with stream processing, refer to the free, self-paced [Kafka Streams tutorial](https://docs.confluent.io/current/tutorials/examples/microservices-orders/docs/index.html#tutorial-microservices-orders).
The tutorial centers on this microservices ecosystem in this GitHub repo, and it correlates streaming concepts to hands-on exercises.
You’ll learn the basics of the Kafka Streams API and common patterns to design and build event-driven applications.

As a pre-requisite, follow the [Environment Setup instructions](https://docs.confluent.io/current/tutorials/examples/microservices-orders/docs/index.html#environment-setup).

Then run the fully-working demo [end-to-end](https://docs.confluent.io/current/tutorials/examples/microservices-orders/docs/index.html#exercise-0-run-end-to-end-demo).
It runs the ecosystem and all the microservices for you including Kafka Connect, Elasticsearch, KSQL and Control Center.

To play with the ecosystem code, or fork your own project, run the tests and fiddle from inside your IDE.
Each test boots a self-contained Kafka cluster so it's easy to play with different queries and configurations. 
The best place to start is [EndToEndTest.java](https://github.com/confluentinc/kafka-streams-examples/blob/5.1.0-post/src/test/java/io/confluent/examples/streams/microservices/EndToEndTest.java)


=======
# Getting Started:
To play with this ecosystem the simplest way is to run the tests and fiddle with the code (stand alone execution is only supported in branch 5.0.0+ so go there if you want stand alone or docker support). Each test boots a self-contained Kafka cluster so it's easy to play with different queries and configurations. 
The best place to start is [EndToEndTest.java](https://github.com/confluentinc/kafka-streams-examples/blob/3.3.1-post/src/test/java/io/confluent/examples/streams/microservices/EndToEndTest.java)

# Running the Examples:
* Requires Java 1.8
* mvn install -Dmaven.test.skip=true
>>>>>>> 03b56366

# Outstanding Work

- Currently bare bones testing only. Should add tests using KStreamTestDriver to demonstrate how to build tests quickly. 
- Test framework needs to implement multiple Kafka instances to ensure accuracy in partitioned mode. 
- The implementation of the Order Details Service using a producer and consumer. This is useful for demo purposes, but would be better implemented as a streams job (less code!). 
- Demo embedded KSQL around the input of Inventory (which can be done without Avro support)<|MERGE_RESOLUTION|>--- conflicted
+++ resolved
@@ -21,7 +21,6 @@
 
 ![alt text](https://www.confluent.io/wp-content/uploads/Screenshot-2017-11-09-12.34.26.png "System Diagram")
 
-<<<<<<< HEAD
 
 ## Getting Started
 
@@ -34,20 +33,12 @@
 Then run the fully-working demo [end-to-end](https://docs.confluent.io/current/tutorials/examples/microservices-orders/docs/index.html#exercise-0-run-end-to-end-demo).
 It runs the ecosystem and all the microservices for you including Kafka Connect, Elasticsearch, KSQL and Control Center.
 
-To play with the ecosystem code, or fork your own project, run the tests and fiddle from inside your IDE.
-Each test boots a self-contained Kafka cluster so it's easy to play with different queries and configurations. 
-The best place to start is [EndToEndTest.java](https://github.com/confluentinc/kafka-streams-examples/blob/5.1.0-post/src/test/java/io/confluent/examples/streams/microservices/EndToEndTest.java)
-
-
-=======
-# Getting Started:
 To play with this ecosystem the simplest way is to run the tests and fiddle with the code (stand alone execution is only supported in branch 5.0.0+ so go there if you want stand alone or docker support). Each test boots a self-contained Kafka cluster so it's easy to play with different queries and configurations. 
 The best place to start is [EndToEndTest.java](https://github.com/confluentinc/kafka-streams-examples/blob/3.3.1-post/src/test/java/io/confluent/examples/streams/microservices/EndToEndTest.java)
 
 # Running the Examples:
 * Requires Java 1.8
 * mvn install -Dmaven.test.skip=true
->>>>>>> 03b56366
 
 # Outstanding Work
 
