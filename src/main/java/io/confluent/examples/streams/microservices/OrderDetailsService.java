package io.confluent.examples.streams.microservices;

import static io.confluent.examples.streams.avro.microservices.OrderValidationResult.FAIL;
import static io.confluent.examples.streams.avro.microservices.OrderValidationResult.PASS;
import static io.confluent.examples.streams.avro.microservices.OrderValidationType.ORDER_DETAILS_CHECK;
import static io.confluent.examples.streams.microservices.domain.Schemas.Topics;
import static io.confluent.examples.streams.microservices.util.MicroserviceUtils.addShutdownHookAndBlock;
import static java.util.Collections.singletonList;

import io.confluent.examples.streams.avro.microservices.Order;
import io.confluent.examples.streams.avro.microservices.OrderState;
import io.confluent.examples.streams.avro.microservices.OrderValidation;
import io.confluent.examples.streams.avro.microservices.OrderValidationResult;
import io.confluent.examples.streams.microservices.util.MicroserviceUtils;
import io.confluent.examples.streams.utils.MonitoringInterceptorUtils;
import java.util.HashMap;
import java.util.Map;
import java.util.Properties;
import java.util.concurrent.ExecutorService;
import java.util.concurrent.Executors;
import java.util.concurrent.TimeUnit;
import org.apache.kafka.clients.consumer.ConsumerConfig;
import org.apache.kafka.clients.consumer.ConsumerRecord;
import org.apache.kafka.clients.consumer.ConsumerRecords;
import org.apache.kafka.clients.consumer.KafkaConsumer;
import org.apache.kafka.clients.consumer.OffsetAndMetadata;
import org.apache.kafka.clients.producer.KafkaProducer;
import org.apache.kafka.clients.producer.ProducerConfig;
import org.apache.kafka.clients.producer.ProducerRecord;
import org.apache.kafka.common.TopicPartition;
import org.slf4j.Logger;
import org.slf4j.LoggerFactory;

/**
 * Validates the details of each order.
 * - Is the quantity positive?
 * - Is there a customerId
 * - etc...
 * <p>
 * This service could be built with Kafka Streams but we've used a Producer/Consumer pair
 * including the integration with Kafka's Exactly Once feature (Transactions) to demonstrate
 * this other style of building event driven services. Care needs to be taken with this approach
 * as in the current release multi-node support is not provided for the transactional consumer
 * (but it is supported inside Kafka Streams)
 */
public class OrderDetailsService implements Service {

  private static final Logger log = LoggerFactory.getLogger(OrderDetailsService.class);

  private final String CONSUMER_GROUP_ID = getClass().getSimpleName();
  private KafkaConsumer<String, Order> consumer;
  private KafkaProducer<String, OrderValidation> producer;
  private ExecutorService executorService = Executors.newSingleThreadExecutor();
  private volatile boolean running;

  // Disable Exactly Once Semantics to enable Confluent Monitoring Interceptors
  private boolean eosEnabled = false;

  @Override
  public void start(final String bootstrapServers, final String stateDir) {
    executorService.execute(() -> startService(bootstrapServers));
    running = true;
    log.info("Started Service " + getClass().getSimpleName());
  }

  private void startService(final String bootstrapServers) {
    startConsumer(bootstrapServers);
    startProducer(bootstrapServers);

    try {
      final Map<TopicPartition, OffsetAndMetadata> consumedOffsets = new HashMap<>();
      consumer.subscribe(singletonList(Topics.ORDERS.name()));
      if (eosEnabled) {
        producer.initTransactions();
      }

      while (running) {
        final ConsumerRecords<String, Order> records = consumer.poll(100);
        if (records.count() > 0) {
<<<<<<< HEAD
          if (eosEnabled) {
            producer.beginTransaction();
          }
          for (ConsumerRecord<String, Order> record : records) {
            Order order = record.value();
=======
          producer.beginTransaction();
          for (final ConsumerRecord<String, Order> record : records) {
            final Order order = record.value();
>>>>>>> ce18055d
            if (OrderState.CREATED.equals(order.getState())) {
              //Validate the order then send the result (but note we are in a transaction so
              //nothing will be "seen" downstream until we commit the transaction below)
              producer.send(result(order, isValid(order) ? PASS : FAIL));
              if (eosEnabled) {
                recordOffset(consumedOffsets, record);
              }
            }
          }
          if (eosEnabled) {
            producer.sendOffsetsToTransaction(consumedOffsets, CONSUMER_GROUP_ID);
            producer.commitTransaction();
          }
        }
      }
    } finally {
      close();
    }
  }

  private void recordOffset(final Map<TopicPartition, OffsetAndMetadata> consumedOffsets,
                            final ConsumerRecord<String, Order> record) {
    final OffsetAndMetadata nextOffset = new OffsetAndMetadata(record.offset() + 1);
    consumedOffsets.put(new TopicPartition(record.topic(), record.partition()), nextOffset);
  }

  private ProducerRecord<String, OrderValidation> result(final Order order,
                                                         final OrderValidationResult passOrFail) {
    return new ProducerRecord<>(
        Topics.ORDER_VALIDATIONS.name(),
        order.getId(),
        new OrderValidation(order.getId(), ORDER_DETAILS_CHECK, passOrFail)
    );
  }

  private void startProducer(final String bootstrapServers) {
    final Properties producerConfig = new Properties();
    producerConfig.put(ProducerConfig.BOOTSTRAP_SERVERS_CONFIG, bootstrapServers);
    if (eosEnabled) {
      producerConfig.put(ProducerConfig.TRANSACTIONAL_ID_CONFIG, "OrderDetailsServiceInstance1");
    }
    producerConfig.put(ProducerConfig.ENABLE_IDEMPOTENCE_CONFIG, "true");
    producerConfig.put(ProducerConfig.RETRIES_CONFIG, String.valueOf(Integer.MAX_VALUE));
    producerConfig.put(ProducerConfig.ACKS_CONFIG, "all");
    producerConfig.put(ProducerConfig.CLIENT_ID_CONFIG, "order-details-service-producer");
    MonitoringInterceptorUtils.maybeConfigureInterceptorsProducer(producerConfig);

    producer = new KafkaProducer<>(producerConfig,
        Topics.ORDER_VALIDATIONS.keySerde().serializer(),
        Topics.ORDER_VALIDATIONS.valueSerde().serializer());
  }

  private void startConsumer(final String bootstrapServers) {
    final Properties consumerConfig = new Properties();
    consumerConfig.put(ConsumerConfig.BOOTSTRAP_SERVERS_CONFIG, bootstrapServers);
    consumerConfig.put(ConsumerConfig.GROUP_ID_CONFIG, CONSUMER_GROUP_ID);
    consumerConfig.put(ConsumerConfig.AUTO_OFFSET_RESET_CONFIG, "earliest");
    consumerConfig.put(ConsumerConfig.ENABLE_AUTO_COMMIT_CONFIG, !eosEnabled);
    consumerConfig.put(ConsumerConfig.CLIENT_ID_CONFIG, "order-details-service-consumer");
    MonitoringInterceptorUtils.maybeConfigureInterceptorsConsumer(consumerConfig);

    consumer = new KafkaConsumer<>(consumerConfig,
        Topics.ORDERS.keySerde().deserializer(),
        Topics.ORDERS.valueSerde().deserializer());
  }

  private void close() {
    if (producer != null) {
      producer.close();
    }
    if (consumer != null) {
      consumer.close();
    }
  }

  @Override
  public void stop() {
    running = false;
    try {
      executorService.awaitTermination(1000, TimeUnit.MILLISECONDS);
    } catch (final InterruptedException e) {
      log.info("Failed to stop " + getClass().getSimpleName() + " in 1000ms");
    }
    log.info(getClass().getSimpleName() + " was stopped");
  }

  private boolean isValid(final Order order) {
    if (order.getCustomerId() == null) {
      return false;
    }
    if (order.getQuantity() < 0) {
      return false;
    }
    if (order.getPrice() < 0) {
      return false;
    }
    return order.getProduct() != null;
  }

<<<<<<< HEAD
  public void setEosEnabled(boolean value) {
    this.eosEnabled = value;
  }

  public static void main(String[] args) throws Exception {
    OrderDetailsService service = new OrderDetailsService();
=======
  public static void main(final String[] args) throws Exception {
    final OrderDetailsService service = new OrderDetailsService();
>>>>>>> ce18055d
    service.start(MicroserviceUtils.parseArgsAndConfigure(args), "/tmp/kafka-streams");
    addShutdownHookAndBlock(service);
  }
}<|MERGE_RESOLUTION|>--- conflicted
+++ resolved
@@ -77,17 +77,11 @@
       while (running) {
         final ConsumerRecords<String, Order> records = consumer.poll(100);
         if (records.count() > 0) {
-<<<<<<< HEAD
           if (eosEnabled) {
             producer.beginTransaction();
           }
-          for (ConsumerRecord<String, Order> record : records) {
-            Order order = record.value();
-=======
-          producer.beginTransaction();
           for (final ConsumerRecord<String, Order> record : records) {
             final Order order = record.value();
->>>>>>> ce18055d
             if (OrderState.CREATED.equals(order.getState())) {
               //Validate the order then send the result (but note we are in a transaction so
               //nothing will be "seen" downstream until we commit the transaction below)
@@ -187,17 +181,12 @@
     return order.getProduct() != null;
   }
 
-<<<<<<< HEAD
-  public void setEosEnabled(boolean value) {
+  public void setEosEnabled(final boolean value) {
     this.eosEnabled = value;
   }
 
-  public static void main(String[] args) throws Exception {
-    OrderDetailsService service = new OrderDetailsService();
-=======
   public static void main(final String[] args) throws Exception {
     final OrderDetailsService service = new OrderDetailsService();
->>>>>>> ce18055d
     service.start(MicroserviceUtils.parseArgsAndConfigure(args), "/tmp/kafka-streams");
     addShutdownHookAndBlock(service);
   }
