--- conflicted
+++ resolved
@@ -122,16 +122,10 @@
     }
   }
 
-<<<<<<< HEAD
-  public static void main(final String[] args) throws Exception {
-    final ValidationsAggregatorService service = new ValidationsAggregatorService();
-    service.start(parseArgsAndConfigure(args), "/tmp/kafka-streams");
-=======
   public static void main(String[] args) throws Exception {
     final String bootstrapServers = parseArgsAndConfigure(args);
     ValidationsAggregatorService service = new ValidationsAggregatorService();
     service.start(bootstrapServers, "/tmp/kafka-streams");
->>>>>>> 1d66166d
     addShutdownHookAndBlock(service);
   }
 }