--- conflicted
+++ resolved
@@ -332,11 +332,7 @@
 # Create a standalone jar ("fat jar")
 $ mvn clean package
 
-<<<<<<< HEAD
 # >>> Creates target/kafka-streams-examples-5.2.2-SNAPSHOT-standalone.jar
-=======
-# >>> Creates target/kafka-streams-examples-5.2.1-standalone.jar
->>>>>>> 805c5b59
 ```
 
 > Tip: If needed, you can disable the test suite during packaging, for example to speed up the packaging or to lower
@@ -349,16 +345,9 @@
 You can now run the application examples as follows:
 
 ```shell
-<<<<<<< HEAD
-# Run an example application from the standalone jar.
-# Here: `WordCountLambdaExample`
+# Run an example application from the standalone jar. Here: `WordCountLambdaExample`
 $ java -cp target/kafka-streams-examples-5.2.2-SNAPSHOT-standalone.jar \
   io.confluent.examples.streams.WordCountLambdaExample
-=======
-# Run an example application from the standalone jar. Here: `WordCountLambdaExample`.
-$ java -cp target/kafka-streams-examples-5.2.1-standalone.jar \
-       io.confluent.examples.streams.WordCountLambdaExample
->>>>>>> 805c5b59
 ```
 
 The application will try to read from the specified input topic (in the above example it is ``streams-plaintext-input``),
@@ -371,18 +360,10 @@
 [log4j.properties](src/main/resources/log4j.properties) file and then execute as follows:
 
 ```shell
-<<<<<<< HEAD
-# Run an example application from the standalone jar.
-# Here: `WordCountLambdaExample`
+# Run an example application from the standalone jar. Here: `WordCountLambdaExample`
 $ java -cp target/kafka-streams-examples-5.2.2-SNAPSHOT-standalone.jar \
   -Dlog4j.configuration=file:src/main/resources/log4j.properties \
   io.confluent.examples.streams.WordCountLambdaExample
-=======
-# Run an example application from the standalone jar. Here: `WordCountLambdaExample`
-$ java -cp target/kafka-streams-examples-5.2.1-standalone.jar \
-       -Dlog4j.configuration=file:src/main/resources/log4j.properties \
-       io.confluent.examples.streams.WordCountLambdaExample
->>>>>>> 805c5b59
 ```
 
 Keep in mind that the machine on which you run the command above must have access to the Kafka/ZooKeeper clusters you
@@ -408,26 +389,17 @@
 
 # Version Compatibility Matrix
 
-<<<<<<< HEAD
-| Branch (this repo)                      | Apache Kafka      | Confluent Platform | Notes                                                                                                                                |
-| ----------------------------------------|-------------------|--------------------|--------------------------------------------------------------------------------------------------------------------------------------|
-| [5.2.x](../../../tree/5.2.x/)           | 2.2.1-SNAPSHOT    | 5.2.2-SNAPSHOT     | You must manually build the `2.2` version of Apache Kafka and the `5.2.x` version of Confluent Platform.  See instructions above.    |
-| [5.2.0-post](../../../tree/5.2.0-post/) | 2.2.0             | 5.2.0              | Works out of the box                                                                                                                 |
-| [5.1.0-post](../../../tree/5.1.0-post/) | 2.1.0             | 5.1.0              | Works out of the box                                                                                                                 |
-| [5.0.0-post](../../../tree/5.0.0-post/) | 2.0.0             | 5.0.0              | Works out of the box                                                                                                                 |
-| [4.1.0-post](../../../tree/4.1.0-post/) | 1.1.0(-cp1)       | 4.1.0              | Works out of the box                                                                                                                 |
-| [4.0.0-post](../../../tree/4.4.0-post/) | 1.0.0(-cp1)       | 4.0.0              | Works out of the box                                                                                                                 |
-| [3.3.0-post](../../../tree/3.3.0-post/) | 0.11.0.0(-cp1)    | 3.3.0              | Works out of the box                                                                                                                 |
-=======
-| Branch (this repo)                      | Confluent Platform | Apache Kafka     |
+| Branch (this repo)                      | Confluent Platform | Apache Kafka      |
 | ----------------------------------------|--------------------|-------------------|
+| [5.2.x](../../../tree/5.2.x/)\*         | 5.2.2-SNAPSHOT     | 2.2.1-SNAPSHOT    |
 | [5.2.1-post](../../../tree/5.2.1-post/) | 5.2.1              | 2.2.1             |
 | [5.1.0-post](../../../tree/5.1.0-post/) | 5.1.0              | 2.1.0             |
 | [5.0.0-post](../../../tree/5.0.0-post/) | 5.0.0              | 2.0.0             |
 | [4.1.0-post](../../../tree/4.1.0-post/) | 4.1.0              | 1.1.0             |
 | [4.0.0-post](../../../tree/4.4.0-post/) | 4.0.0              | 1.0.0             |
 | [3.3.0-post](../../../tree/3.3.0-post/) | 3.3.0              | 0.11.0            |
->>>>>>> 805c5b59
+
+\*You must manually build the `2.2` version of Apache Kafka and the `5.2.x` version of Confluent Platform.  See instructions above.
 
 The `master` branch of this repository represents active development, and may require additional steps on your side to
 make it compile.  Check this README as well as [pom.xml](pom.xml) for any such information.
